--- conflicted
+++ resolved
@@ -148,13 +148,8 @@
                 data=None):
         """
         Sends a command to the dlpc.The order of the command always be 
-<<<<<<< HEAD
-        {[read (120) or write (80) mode], [sequence], [CMD3], [CMD2], [Data]}. If there are second commend requested,
-        the second one only contains {[Data]}.
-=======
         {[read (120) or write (80) mode], [sequence], [data length byte includes[CMD3], [CMD2]], [Data]}. 
         If there are second commend requested, the second one only contains {[Data]}.
->>>>>>> d61c9687
         When read form projector, the first 4 space always be occupied by those order.
         From DLPC Programming guide:
         Byte0 report ID byte: User don't need to setup this parameter. Report ID = 0.
